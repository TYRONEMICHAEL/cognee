--- conflicted
+++ resolved
@@ -373,13 +373,8 @@
     model: str
     api_key: str
 
-<<<<<<< HEAD
-class VectorDBConfig(BaseModel):
+class VectorDBConfigDTO(InDTO):
     provider: Union[Literal["lancedb"], Literal["qdrant"], Literal["weaviate"], Literal["pgvector"]]
-=======
-class VectorDBConfigDTO(InDTO):
-    provider: Union[Literal["lancedb"], Literal["qdrant"], Literal["weaviate"]]
->>>>>>> e8e867f1
     url: str
     api_key: str
 
