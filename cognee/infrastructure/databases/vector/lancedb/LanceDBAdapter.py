--- conflicted
+++ resolved
@@ -142,20 +142,11 @@
             score = 0,
         ) for result in results.to_dict("index").values()]
 
-<<<<<<< HEAD
-    async def get_distances_of_collection(
-            self,
-            collection_name: str,
-            query_text: str = None,
-            query_vector: List[float] = None,
-            with_vector: bool = False
-=======
     async def get_distance_from_collection_elements(
-            self,
-            collection_name: str,
-            query_text: str = None,
-            query_vector: List[float] = None
->>>>>>> be6eebfb
+        self,
+        collection_name: str,
+        query_text: str = None,
+        query_vector: List[float] = None
     ):
         if query_text is None and query_vector is None:
             raise ValueError("One of query_text or query_vector must be provided!")
