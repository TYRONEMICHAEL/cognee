[tool.poetry]
name = "cognee"
<<<<<<< HEAD
version = "0.1.22"
=======
version = "0.1.23"
>>>>>>> 44a4f8fd
description = "Cognee - is a library for enriching LLM context with a semantic layer for better understanding and reasoning."
authors = ["Vasilije Markovic", "Boris Arzentar"]
readme = "README.md"
license = "Apache-2.0"
homepage = "https://www.cognee.ai"
repository = "https://github.com/topoteretes/cognee"
classifiers = [
    "Development Status :: 4 - Beta",
    "Intended Audience :: Developers",
    "License :: OSI Approved :: Apache Software License",
    "Topic :: Software Development :: Libraries",
    "Operating System :: MacOS :: MacOS X",
    "Operating System :: POSIX :: Linux",
    "Operating System :: Microsoft :: Windows"
]

[tool.poetry.dependencies]
python = ">=3.10.0,<3.13"
openai = "1.59.4"
pydantic = "2.10.5"
python-dotenv = "1.0.1"
fastapi = "0.115.7"
uvicorn = "0.34.0"
requests = "2.32.3"
aiohttp = "3.10.10"
typing_extensions = "4.12.2"
nest_asyncio = "1.6.0"
numpy = "1.26.4"
datasets = "3.1.0"
falkordb = {version = "1.0.9", optional = true}
boto3 = "^1.26.125"
botocore="^1.35.54"
gunicorn = "^20.1.0"
sqlalchemy = "2.0.36"
instructor = "1.7.2"
networkx = "^3.2.1"
aiosqlite = "^0.20.0"
pandas = "2.2.3"
filetype = "^1.2.0"
dlt = {extras = ["sqlalchemy"], version = "^1.4.1"}
aiofiles = "^23.2.1"
qdrant-client = {version = "^1.9.0", optional = true}
graphistry = "^0.33.5"
tenacity = "^9.0.0"
weaviate-client = {version = "4.9.6", optional = true}
scikit-learn = "^1.5.0"
pypdf = "^4.1.0"
neo4j = {version = "^5.20.0", optional = true}
jinja2 = "^3.1.3"
matplotlib = "^3.8.3"
tiktoken = "0.7.0"
langchain_text_splitters = {version = "0.3.2", optional = true}
langsmith = {version = "0.2.3", optional = true}
langdetect = "1.0.9"
posthog = {version = "^3.5.0", optional = true}
lancedb = "0.16.0"
litellm = "1.57.2"
groq = {version = "0.8.0", optional = true}
langfuse = "^2.32.0"
pydantic-settings = "^2.2.1"
anthropic = "^0.26.1"
sentry-sdk = {extras = ["fastapi"], version = "^2.9.0"}
fastapi-users = {version = "14.0.0", extras = ["sqlalchemy"]}
alembic = "^1.13.3"
asyncpg =  {version = "0.30.0", optional = true}
pgvector = {version = "^0.3.5", optional = true}
psycopg2 = {version = "^2.9.10", optional = true}
llama-index-core = {version = "^0.12.11", optional = true}
deepeval = {version = "^2.0.1", optional = true}
transformers = {version = "^4.46.3", optional = true}
pymilvus = {version = "^2.5.0", optional = true}
unstructured = { extras = ["csv", "doc", "docx", "epub", "md", "odt", "org", "ppt", "pptx", "rst", "rtf", "tsv", "xlsx"], version = "^0.16.13", optional = true }
pre-commit = "^4.0.1"
httpx = "0.27.0"
bokeh="^3.6.2"
nltk = "3.9.1"
google-generativeai = {version = "^0.8.4", optional = true}
parso = {version = "^0.8.4", optional = true}
jedi =  {version = "^0.19.2", optional = true}


[tool.poetry.extras]
filesystem = ["s3fs", "botocore"]
weaviate = ["weaviate-client"]
qdrant = ["qdrant-client"]
neo4j = ["neo4j"]
postgres = ["psycopg2", "pgvector", "asyncpg"]
notebook = ["notebook", "ipykernel", "overrides", "ipywidgets", "jupyterlab", "jupyterlab_widgets", "jupyterlab-server", "jupyterlab-git"]
langchain = ["langsmith", "langchain_text_splitters"]
llama-index = ["llama-index-core"]
gemini = ["google-generativeai"]
huggingface = ["transformers"]
deepeval = ["deepeval"]
posthog = ["posthog"]
falkordb = ["falkordb"]
groq = ["groq"]
milvus = ["pymilvus"]
docs = ["unstructured"]
codegraph = ["parso", "jedi"]

[tool.poetry.group.dev.dependencies]
pytest = "^7.4.0"
pytest-asyncio = "^0.21.1"
coverage = "^7.3.2"
mypy = "^1.7.1"
notebook = {version = "^7.1.0", optional = true}
deptry = "^0.20.0"
debugpy = "1.8.9"
pylint = "^3.0.3"
ruff = ">=0.9.2,<1.0.0"
tweepy = "4.14.0"
gitpython = "^3.1.43"
pylance = "0.19.2"

[tool.poetry.group.docs.dependencies]
mkdocs-material = "^9.5.42"
mkdocs-minify-plugin = "^0.8.0"
mkdocstrings = {extras = ["python"], version = "^0.26.2"}

[tool.ruff] # https://beta.ruff.rs/docs/
line-length = 100
exclude = [
    "migrations/",  # Ignore migrations directory
    "notebooks/",       # Ignore notebook files
    "build/",           # Ignore build directory
    "cognee/pipelines.py",
    "cognee/modules/users/models/Group.py",
    "cognee/modules/users/models/ACL.py",
    "cognee/modules/pipelines/models/Task.py",
    "cognee/modules/data/models/Dataset.py"
]

[tool.ruff.lint]
ignore = ["F401"]

[build-system]
requires = ["poetry-core"]
build-backend = "poetry.core.masonry.api"<|MERGE_RESOLUTION|>--- conflicted
+++ resolved
@@ -1,10 +1,6 @@
 [tool.poetry]
 name = "cognee"
-<<<<<<< HEAD
-version = "0.1.22"
-=======
 version = "0.1.23"
->>>>>>> 44a4f8fd
 description = "Cognee - is a library for enriching LLM context with a semantic layer for better understanding and reasoning."
 authors = ["Vasilije Markovic", "Boris Arzentar"]
 readme = "README.md"
